# app/core/bson_utils.py
# Pydantic v2–ready helpers for MongoDB
from __future__ import annotations

from typing import Any, Optional
from bson import ObjectId
<<<<<<< HEAD
from pydantic import BaseModel, Field, ConfigDict
from pydantic_core import core_schema


class PyObjectId(ObjectId):
    """Custom class for using MongoDB ObjectIds with Pydantic v2."""

    @classmethod
    def __get_pydantic_core_schema__(cls, source_type: Any, handler) -> core_schema.CoreSchema:
        # Accept both JSON strings and python ObjectId, and serialize to str
        return core_schema.json_or_python_schema(
            python_schema=core_schema.with_info_plain_validator_function(cls._validate),
            json_schema=core_schema.with_info_plain_validator_function(cls._validate),
=======
from pydantic import BaseModel, Field, ConfigDict, GetCoreSchemaHandler
from pydantic_core import core_schema
from pydantic.json_schema import JsonSchemaValue, GetJsonSchemaHandler


class PyObjectId(ObjectId):
    """Pydantic v2-compatible ObjectId with JSON schema support for OpenAPI."""

    @classmethod
    def __get_pydantic_core_schema__(cls, source_type: Any, handler: GetCoreSchemaHandler) -> core_schema.CoreSchema:
        # Accept either a valid 24-hex string or an ObjectId instance; serialize as string
        return core_schema.json_or_python_schema(
            json_schema=core_schema.str_schema(),
            python_schema=core_schema.with_info_plain_validator_function(cls._validate),
>>>>>>> d565a715
            serialization=core_schema.plain_serializer_function_ser_schema(str),
        )

    @classmethod
<<<<<<< HEAD
=======
    def __get_pydantic_json_schema__(cls, core_schema_obj: core_schema.CoreSchema, handler: GetJsonSchemaHandler) -> JsonSchemaValue:
        # Render as a string in OpenAPI to avoid "PlainValidatorFunctionSchema" errors
        json_schema = handler(core_schema_obj)
        # Keep it simple and explicit for Swagger UI
        json_schema.update({
            "type": "string",
            "format": "objectid",
            "pattern": "^[a-fA-F0-9]{24}$",
            "examples": ["507f1f77bcf86cd799439011"]
        })
        return json_schema

    @classmethod
>>>>>>> d565a715
    def _validate(cls, v: Any, info: core_schema.ValidationInfo) -> ObjectId:
        if isinstance(v, ObjectId):
            return v
        if isinstance(v, str) and ObjectId.is_valid(v):
            return ObjectId(v)
        raise TypeError(f"Invalid ObjectId: {v!r}")


<<<<<<< HEAD

class MongoBaseModel(BaseModel):
    """Base model for MongoDB documents with a standard `_id` alias."""

    id: Optional[PyObjectId] = Field(default=None, alias="_id")

    # One place to keep all shared Pydantic v2 config
    model_config = ConfigDict(
        populate_by_name=True,           # allow dumping/feeding by aliases
        arbitrary_types_allowed=True,    # allow PyObjectId
        json_encoders={PyObjectId: str}, # serialize ObjectId -> str
    )


=======
class MongoBaseModel(BaseModel):
    """Base class for MongoDB documents with Pydantic v2 config/encoders."""
    id: Optional[PyObjectId] = Field(default=None, alias="_id")

    model_config = ConfigDict(
        populate_by_name=True,
        arbitrary_types_allowed=True,
        json_encoders={PyObjectId: str},
    )

>>>>>>> d565a715
# Convenience helpers
def dump_mongo(model: BaseModel, *, exclude_none: bool = True) -> dict:
    """Dump a model using Mongo-friendly options (aliases, no nulls)."""
    return model.model_dump(by_alias=True, exclude_none=exclude_none)

def dump_mongo_json(model: BaseModel, *, exclude_none: bool = True) -> str:
    """JSON string version of `dump_mongo`."""
    return model.model_dump_json(by_alias=True, exclude_none=exclude_none)<|MERGE_RESOLUTION|>--- conflicted
+++ resolved
@@ -4,21 +4,6 @@
 
 from typing import Any, Optional
 from bson import ObjectId
-<<<<<<< HEAD
-from pydantic import BaseModel, Field, ConfigDict
-from pydantic_core import core_schema
-
-
-class PyObjectId(ObjectId):
-    """Custom class for using MongoDB ObjectIds with Pydantic v2."""
-
-    @classmethod
-    def __get_pydantic_core_schema__(cls, source_type: Any, handler) -> core_schema.CoreSchema:
-        # Accept both JSON strings and python ObjectId, and serialize to str
-        return core_schema.json_or_python_schema(
-            python_schema=core_schema.with_info_plain_validator_function(cls._validate),
-            json_schema=core_schema.with_info_plain_validator_function(cls._validate),
-=======
 from pydantic import BaseModel, Field, ConfigDict, GetCoreSchemaHandler
 from pydantic_core import core_schema
 from pydantic.json_schema import JsonSchemaValue, GetJsonSchemaHandler
@@ -33,13 +18,10 @@
         return core_schema.json_or_python_schema(
             json_schema=core_schema.str_schema(),
             python_schema=core_schema.with_info_plain_validator_function(cls._validate),
->>>>>>> d565a715
             serialization=core_schema.plain_serializer_function_ser_schema(str),
         )
 
     @classmethod
-<<<<<<< HEAD
-=======
     def __get_pydantic_json_schema__(cls, core_schema_obj: core_schema.CoreSchema, handler: GetJsonSchemaHandler) -> JsonSchemaValue:
         # Render as a string in OpenAPI to avoid "PlainValidatorFunctionSchema" errors
         json_schema = handler(core_schema_obj)
@@ -53,7 +35,6 @@
         return json_schema
 
     @classmethod
->>>>>>> d565a715
     def _validate(cls, v: Any, info: core_schema.ValidationInfo) -> ObjectId:
         if isinstance(v, ObjectId):
             return v
@@ -62,22 +43,6 @@
         raise TypeError(f"Invalid ObjectId: {v!r}")
 
 
-<<<<<<< HEAD
-
-class MongoBaseModel(BaseModel):
-    """Base model for MongoDB documents with a standard `_id` alias."""
-
-    id: Optional[PyObjectId] = Field(default=None, alias="_id")
-
-    # One place to keep all shared Pydantic v2 config
-    model_config = ConfigDict(
-        populate_by_name=True,           # allow dumping/feeding by aliases
-        arbitrary_types_allowed=True,    # allow PyObjectId
-        json_encoders={PyObjectId: str}, # serialize ObjectId -> str
-    )
-
-
-=======
 class MongoBaseModel(BaseModel):
     """Base class for MongoDB documents with Pydantic v2 config/encoders."""
     id: Optional[PyObjectId] = Field(default=None, alias="_id")
@@ -88,7 +53,6 @@
         json_encoders={PyObjectId: str},
     )
 
->>>>>>> d565a715
 # Convenience helpers
 def dump_mongo(model: BaseModel, *, exclude_none: bool = True) -> dict:
     """Dump a model using Mongo-friendly options (aliases, no nulls)."""
