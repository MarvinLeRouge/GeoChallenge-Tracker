--- conflicted
+++ resolved
@@ -22,11 +22,7 @@
                       partialFilterExpression={field: {"$type": "string"}})
 
 
-<<<<<<< HEAD
-def seed_indexes() -> None:
-=======
 def ensure_indexes() -> None:
->>>>>>> d565a715
     # ---------- users ----------
     users = get_collection("users")
     users.create_indexes([
@@ -157,8 +153,4 @@
 
 
 if __name__ == "__main__":
-<<<<<<< HEAD
-    seed_indexes()
-=======
-    ensure_indexes()
->>>>>>> d565a715
+    ensure_indexes()